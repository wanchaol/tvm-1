#include "compiler.h"
#include "operators.h"

#include <ATen/DLConvertor.h>
#include <torch/csrc/jit/constants.h>
#include <torch/csrc/jit/interpreter.h>
#include <limits>

using namespace torch::jit;

tvm::relay::Var TVMCompiler::convertToRelay(Value* val, TVMContext ctx) {
  auto optional_ivalue = toIValue(val);
  if (optional_ivalue.has_value()) {
    val->inferTypeFrom(optional_ivalue.value().toTensor());
  }
  if (val->isCompleteTensor()) {
    auto pt_t = val->type()->cast<CompleteTensorType>();
    tvm::Array<HalideIR::Expr> sizes;
    for (const auto& size : pt_t->sizes()) {
      sizes.push_back(HalideIR::Expr(static_cast<int32_t>(size)));
    }
    // TODO: support non-float tensors
    auto t = tvm::relay::TensorTypeNode::make(sizes, ::tvm::Float(32));
    auto v = tvm::relay::VarNode::make(val->uniqueName(), t);
    return v;
  }
  AT_ASSERT(0);
}

tvm::relay::Expr TVMCompiler::convertToRelay(const IValue& val, TVMContext ctx) {
  // All doubles are converted to floats
  if (val.isDouble()) {
    auto x = tvm::runtime::NDArray::Empty(
        {}, tvm::runtime::String2TVMType("float32"), ctx);
    auto d = val.toDouble();
    AT_CHECK(d <= std::numeric_limits<float>::max());
    AT_CHECK(d >= std::numeric_limits<float>::lowest());
    auto f = static_cast<float>(d);
    reinterpret_cast<float*>(x->data)[0] = f;
    auto v = tvm::relay::ConstantNode::make(x);
    return v;
  }
  // All Ints are converted to int32, which may overflow
  if (val.isInt()) {
    auto x = tvm::runtime::NDArray::Empty(
        {}, tvm::runtime::String2TVMType("int32"), ctx);
    auto l = val.toInt();
    AT_CHECK(l <= std::numeric_limits<int32_t>::max());
    AT_CHECK(l >= std::numeric_limits<int32_t>::lowest());
    reinterpret_cast<int32_t*>(x->data)[0] = l;
    auto v = tvm::relay::ConstantNode::make(x);
    return v;
  }
  if (val.isBool()) {
    auto x = tvm::runtime::NDArray::Empty(
        {}, tvm::runtime::String2TVMType("bool"), ctx);
    reinterpret_cast<bool*>(x->data)[0] = val.toBool();
    auto v = tvm::relay::ConstantNode::make(x);
    return v;
  }
  // TODO Add None type to Relay
  // HACK sentinel value used for None type
  if (val.isNone()) {
    auto x = tvm::runtime::NDArray::Empty(
        {}, tvm::runtime::String2TVMType("uint64"), ctx);
    reinterpret_cast<uint64_t*>(x->data)[0] = getNoneSentinel();
    auto v = tvm::relay::ConstantNode::make(x);
    return v;
  }
  if (val.isIntList()) {
    tvm::Array<tvm::relay::Expr> tuple_elems;
    for (const auto& elem : val.toIntList()->elements()) {
      auto x = tvm::runtime::NDArray::Empty(
          {}, tvm::runtime::String2TVMType("int32"), ctx);
      AT_CHECK(elem <= std::numeric_limits<int32_t>::max());
      AT_CHECK(elem >= std::numeric_limits<int32_t>::lowest());
      reinterpret_cast<int32_t*>(x->data)[0] = elem;
      auto v = tvm::relay::ConstantNode::make(x);
      tuple_elems.push_back(v);
    }
    return tvm::relay::TupleNode::make(tuple_elems);
  }
  AT_CHECK(
      0, "Cannot convert value ", val, " to Relay yet.  Please file a bug.\n");
}

tvm::relay::Function TVMCompiler::convertToRelay(
    std::shared_ptr<Graph> subgraph, TVMContext ctx, std::vector<Value*>* input_values) {
  std::unordered_map<Value*, tvm::relay::Expr> value_map;
  tvm::Array<tvm::relay::Var> input_vars;

  for (const auto& input : subgraph->inputs()) {
    AT_ASSERT(input->isCompleteTensor());
    auto v = convertToRelay(input, ctx);
    input_vars.push_back(v);
    if (input_values) {
      input_values->emplace_back(input);
    }
    value_map[input] = v;
  }

  auto frontier = subgraph->inputs().vec();
  // TODO error handle incorrectly formed graphs (not dominated by frontier)
  while (frontier.size()) {
    std::vector<Value*> new_frontier = {};
    for (const auto& value : frontier) {
      auto uses = value->uses();
      for (const auto& use : uses) {
        tvm::Array<tvm::relay::Expr> relay_inputs;
        auto skip_user = false;
        for (const auto& input : use.user->inputs()) {
          if (value_map.find(input) == value_map.end()) {
            // We may be dealing with a constant, handle that here
            auto optional_ivalue = toIValue(input);
            if (!optional_ivalue.has_value()) {
              skip_user = true;
              break;
            } else {
              if (optional_ivalue.value().isTensor()) {
                if (input_values) {
                  input_values->emplace_back(input);
                }
                auto input_var = convertToRelay(input, ctx);
                input_vars.push_back(input_var);
                value_map[input] = input_var;
              } else {
                value_map[input] = convertToRelay(optional_ivalue.value(), ctx);
              }
            }
          }
          relay_inputs.push_back(value_map[input]);
        }
        if (skip_user) {
          continue;
        }
        // Things like prim::Return
        if (use.user->outputs().size() < 1) {
          continue;
        }
        // if there are 2+ outputs, getOperator returns a tuple
        if (use.user->outputs().size() == 1) {
          value_map[use.user->output()] = getOperator(use.user, relay_inputs);
          new_frontier.emplace_back(use.user->output());
        } else {
          auto tuple = getOperator(use.user, relay_inputs);
          int index = 0;
          for (const auto& output : use.user->outputs()) {
            auto n = tvm::make_node<tvm::relay::TupleGetItemNode>();
            n->tuple = tuple;
            n->index = index;
            value_map[output] = tvm::relay::TupleGetItem(n);
            index++;
            new_frontier.emplace_back(output);
          }
        }
      }
    }
    frontier = new_frontier;
  }

  tvm::NodePtr<tvm::relay::TupleNode> n = tvm::make_node<tvm::relay::TupleNode>();
  tvm::Array<tvm::relay::Expr> fields;
  for (const auto& sg_output : subgraph->outputs()) {
    AT_ASSERT(value_map.find(sg_output) != value_map.end());
    fields.push_back(value_map[sg_output]);
  }
  n->fields = std::move(fields);
  auto output = tvm::relay::Tuple(n);

  tvm::Array<tvm::relay::Var> free_vars = tvm::relay::FreeVars(output);
  AT_CHECK(free_vars.size() <= input_vars.size(), "Determined ", free_vars.size(),
  " free vars but only ", input_vars.size(), " inputs");

  return tvm::relay::FunctionNode::make(
      input_vars, output, tvm::relay::Type(), {});
}

TVMCompiler::TVMCompiler(
    const Node* node,
    int opt_level,
    bool strict,
    std::string device_type,
    std::string device,
    std::string host)
    : opt_level_(opt_level),
      strict_(strict),
      device_type_(device_type),
      device_(device),
      host_(host) {
  if (device_type_ == "gpu") {
    ctx_.device_type = kDLGPU;
  } else {
    ctx_.device_type = kDLCPU;
  }
  ctx_.device_id = 0;
  subgraph_ = node->g(attr::Subgraph);
  auto pfb = tvm::runtime::Registry::Get("relay.build_module._BuildModule");
  AT_ASSERT(pfb);
  build_mod_ = (*pfb)();
}

void TVMCompiler::run(Stack& stack) {
  std::unordered_map<Value*, IValue> value_to_ivalue;
  int num_inputs = subgraph_->inputs().size();
  at::ArrayRef<IValue> inputs = last(stack, num_inputs);

  for (auto i = 0; i < inputs.size(); ++i) {
    auto value_input = subgraph_->inputs()[i];
    value_to_ivalue[value_input] = inputs[i];
  }

  CompleteArgumentSpec spec{false, ArrayRef<IValue>(inputs)};

  if (cache_.find(spec) == cache_.end()) {
    for (auto& kv : value_to_ivalue) {
      kv.first->inferTypeFrom(kv.second.toTensor());
    }
    // bail out mechanism: try to convert to Relay, if it fails to convert the graph
    // by any reason(i.e. op difference), depend on the user preference, either throw
    // or fall back to the JIT interpreter for execution
    tvm::relay::Function tvm_func;
    try {
<<<<<<< HEAD
      tvm_func = convertToRelay(subgraph_, ctx_, &cache_[spec].input_values);
=======
      tvm_func = convertToRelay(subgraph_, &cache_[spec].input_values);
>>>>>>> 95577881
    } catch(const std::exception& e) {
      if (strict_) {
        AT_ERROR("Pytorch TVM: fail to convert to relay, exception: ", e.what());
      }
      LOG(WARNING) << "Pytorch TVM: fail to convert to relay, falling back to JIT for execution, exception: "<< e.what() << "\n";
      InterpreterState(Code(subgraph_)).run(stack);
      return;
    }
    auto build_f = build_mod_.GetFunction("build", false);
    auto json_f = build_mod_.GetFunction("get_graph_json", false);
    auto mod_f = build_mod_.GetFunction("get_module", false);
    auto set_opt_level_f = build_mod_.GetFunction("set_opt_level", false);
    set_opt_level_f(opt_level_);
    tvm::Array<HalideIR::Expr> target_pair;
    target_pair.push_back(tvm::ir::StringImm::make(device_type_));
    target_pair.push_back(tvm::ir::StringImm::make(device_));
    build_f(tvm_func, target_pair, host_);
    std::string json = json_f();
    tvm::runtime::Module mod = mod_f();
    auto pfr = tvm::runtime::Registry::Get("tvm.graph_runtime.create");
    AT_ASSERT(pfr);
    tvm::runtime::Module run_mod =
        (*pfr)(json, mod, (int)ctx_.device_type, (int)ctx_.device_id);
    cache_[spec].set_input = run_mod.GetFunction("set_input", false);
    cache_[spec].kernel = run_mod.GetFunction("run", false);
    cache_[spec].get_output = run_mod.GetFunction("get_output", false);
    auto get_num_outputs = run_mod.GetFunction("get_num_outputs", false);
    int n = get_num_outputs();
    AT_CHECK(subgraph_->outputs().size() == n, "Compiled subgraph with mismatching num outputs");
  }

  for (auto i = 0; i < cache_[spec].input_values.size(); ++i) {
    auto *value = cache_[spec].input_values[i];
    if (!value_to_ivalue.count(value)) {
      auto optional_ivalue = toIValue(value);
      AT_ASSERT(optional_ivalue.has_value());
      value_to_ivalue[value] = optional_ivalue.value();
    }
    auto ivalue = value_to_ivalue.at(cache_[spec].input_values[i]);
    auto tensor = ivalue.toTensor().to(at::kFloat);
    auto dl_tensor = at::toDLPack(tensor);
    cache_[spec].set_input(i, tvm::runtime::NDArray::FromDLPack(dl_tensor));
  }

  cache_[spec].kernel();

  // clean the stack and add outputs to the stack
  drop(stack, num_inputs);
  int i = 0;
  for (const auto& output : subgraph_->outputs()) {
    tvm::runtime::NDArray ret_val = cache_[spec].get_output(i);
    auto dl_tensor = ret_val.ToDLPack();
    auto tensor = at::fromDLPack(dl_tensor);
    auto var = torch::autograd::make_variable(tensor);
    stack.push_back(IValue(var));
    i++;
  }
}<|MERGE_RESOLUTION|>--- conflicted
+++ resolved
@@ -220,11 +220,7 @@
     // or fall back to the JIT interpreter for execution
     tvm::relay::Function tvm_func;
     try {
-<<<<<<< HEAD
       tvm_func = convertToRelay(subgraph_, ctx_, &cache_[spec].input_values);
-=======
-      tvm_func = convertToRelay(subgraph_, &cache_[spec].input_values);
->>>>>>> 95577881
     } catch(const std::exception& e) {
       if (strict_) {
         AT_ERROR("Pytorch TVM: fail to convert to relay, exception: ", e.what());
